--- conflicted
+++ resolved
@@ -17,11 +17,7 @@
     install_requires=[
         "matplotlib",
         "pandas",
-<<<<<<< HEAD
-        "numpy<2.0",
-=======
         "numpy<2.0",  # to prevent some conflicts with other installations, to be solved later
->>>>>>> adeaa833
         "scipy",
         "networkx",
         "seaborn",
