#!/usr/bin/env python3
# -*- coding: utf-8 -*-
import torch
import numpy as np
import pandas as pd

from typing import Callable, List, NamedTuple, Optional, Tuple, Union
from torch import Tensor

import yaml
import os
from pathlib import Path

from torch_geometric.transforms import RandomNodeSplit
from torch_geometric.data import Data, Batch
from torch_sparse import SparseTensor

import multiprocessing
from functools import partial
from tqdm import tqdm

from . import geometry
from MARBLE import preprocessing

device = torch.device('cuda:0' if torch.cuda.is_available() else 'cpu')


def construct_dataset(pos, 
                      features, 
                      graph_type='cknn', 
                      k=10, 
                      stop_crit=0.0, 
                      number_of_resamples=1,
<<<<<<< HEAD
                      dim_man=None,
=======
                      n_nodes=None,
>>>>>>> 1e9de1be
                      n_workers=1,
                      vector=True):
    """Construct PyG dataset from node positions and features"""
                
    pos = [torch.tensor(p).float() for p in to_list(pos)]
    
    if features is not None:
        features = [torch.tensor(x).float() for x in to_list(features)]
        num_node_features = features[0].shape[1]
    else:
        num_node_features = None
        
    if stop_crit==0.0:
        number_of_resamples=1
        
    data_list = []
    for i, (p, f) in enumerate(zip(pos, features)):
        for j in range(number_of_resamples):
            #even sampling of points
            start_idx = torch.randint(low=0, high=len(p), size=(1,))
            sample_ind, _ = geometry.furthest_point_sampling(p, 
                                                             stop_crit=stop_crit,
                                                             N=n_nodes,
                                                             start_idx=start_idx)
            p, f = p[sample_ind], f[sample_ind]
            
            #fit graph to point cloud
            edge_index, edge_weight = geometry.fit_graph(p, 
                                                         graph_type=graph_type, 
                                                         par=k
                                                         )
            n = len(p)  
            data_ = Data(pos=p, #positions
                         x=f, #features
                         edge_index=edge_index,
                         edge_weight=edge_weight,
                         num_nodes = n,
                         num_node_features = num_node_features,
                         y = torch.ones(n, dtype=int)*i
                         )
        
            data_list.append(data_)
        
    #collate datasets
    batch = Batch.from_data_list(data_list)
    batch.degree = k
    batch.number_of_resamples=number_of_resamples
    
    #split into training/validation/test datasets
    split = RandomNodeSplit(split='train_rest', num_val=0.1, num_test=0.1)
    split(batch)
    
    batch = preprocessing.preprocessing(batch, 
                                        vector=vector, 
                                        dim_man=dim_man, 
                                        n_workers=n_workers)
    
    return batch


# =============================================================================
# Manage parameters
# =============================================================================
def parse_parameters(data, kwargs):
    """Load default parameters and merge with user specified parameters"""
    
    file = os.path.dirname(__file__) + '/../default_params.yaml'
    par = yaml.load(open(file,'rb'), Loader=yaml.FullLoader)
    
    par['dim_signal'] = data.x.shape[1]
    par['dim_emb'] = data.pos.shape[1]
    
    if hasattr(data, 'dim_man'):
        par['dim_man'] = data.dim_man
    
    #merge dictionaries without duplications
    for key in par.keys():
        if key not in kwargs.keys():
            kwargs[key] = par[key]
            
    if par['frac_sampled_nb']!=-1:
        kwargs['n_sampled_nb'] = int(data.degree*par['frac_sampled_nb'])
    else:
        kwargs['n_sampled_nb'] = -1
        
    if kwargs['batch_norm']:
        kwargs['batch_norm'] = 'batch_norm'
    else:
        kwargs['batch_norm'] = None
            
    par = check_parameters(kwargs, data)
                  
    return par


def check_parameters(par, data):
    """Check parameter validity"""
                      
    assert par['order'] > 0, "Derivative order must be at least 1!"
    
    if par['vec_norm']:
        assert data.x.shape[1] > 1, 'Using vec_norm=True is \
            not permitted for scalar signals'
        
    if hasattr(data, 'gauges'):
        assert par['inner_product_features'] == True, 'Local gauges found. \
            Set inner_product_features=True!'
        
    if par['diffusion']:
        assert hasattr(data, 'L'), 'No Laplacian found. Compute it in preprocessing()!'
        
    pars = ['batch_size', 'epochs', 'lr', 'momentum', 'autoencoder', 'order', \
            'inner_product_features', 'dim_signal', 'dim_emb', 'dim_man',\
            'frac_sampled_nb', 'dropout', 'n_lin_layers', 'diffusion', \
            'hidden_channels', 'out_channels', 'bias', 'batch_norm', 'vec_norm', \
            'seed', 'n_sampled_nb', 'processes']
        
    for p in par.keys():
        assert p in pars, 'Unknown specified parameter {}!'.format(p)
                      
    return par


def print_settings(model):
    """Print parameters to screen"""
    
    print('\n---- Settings: \n')
        
    for x in model.par:
        print (x,':',model.par[x])
            
    n_parameters = sum(p.numel() for p in model.parameters() if p.requires_grad)
    n_features = model.enc.in_channels
    
    print('\n---- Number of features to pass to the MLP: ', n_features)
    print('---- Total number of parameters: ', n_parameters)


# =============================================================================
# Parallel processing
# =============================================================================
def parallel_proc(fun, iterable, inputs, processes=-1, desc=""):
    """Distribute an iterable function between processes"""
    
    if processes==-1:
        processes = multiprocessing.cpu_count()
        
    if processes>1 and len(iterable)>1:
        pool = multiprocessing.Pool(processes=processes)
        fun = partial(fun, inputs)
        result = list(tqdm(pool.imap(fun, iterable), 
                           total=len(iterable), 
                           desc=desc))
        pool.close()
        pool.join()
    else:
        result = [fun(inputs, i) for i in tqdm(iterable, desc=desc)]
        
    return result


def move_to_gpu(model, data, adjs=None):
    """Move stuff to gpu"""
    
    assert hasattr(data, 'kernels'), \
        'It seems that data is not preprocessed. Run preprocess(data)!'
    
    model = model.to(device)
    x = data.x.to(device)
    L = data.L.to(device) if hasattr(data, 'L') else None
    Lc = data.Lc.to(device) if hasattr(data, 'Lc') else None
    kernels = [K.to(device) for K in data.kernels]
    gauges = data.gauges.to(device)
            
    if adjs is None:
        return model, x, L, Lc, kernels, gauges
    else:
        adjs = [adj.to(device) for adj in adjs]
        return model, x, L, Lc, kernels, gauges, adjs


# =============================================================================
# Conversions
# =============================================================================
def to_SparseTensor(edge_index, size=None, value=None):
    """
    Adjacency matrix as torch_sparse tensor

    Parameters
    ----------
    edge_index : (2x|E|) Matrix of edge indices
    size : pair (rows,cols) giving the size of the matrix. 
        The default is the largest node of the edge_index.
    value : list of weights. The default is unit values.

    Returns
    -------
    adj : adjacency matrix in SparseTensor format

    """    
    if value is None:
        value = torch.ones(edge_index.shape[1])
    if size is None:
        size = (int(edge_index.max())+1, int(edge_index.max())+1)
        
    adj = SparseTensor(row=edge_index[0], 
                       col=edge_index[1], 
                       value=value,
                       sparse_sizes=(size[0], size[1]))
    
    return adj


def np2torch(x, dtype=None):
    """Convert numpy to torch"""
    if dtype is None:
        return torch.from_numpy(x).float()
    elif dtype=='double':
        return torch.tensor(x, dtype=torch.int64)
    else:
        NotImplementedError


def to_list(x):
    """Convert to list"""
    if not isinstance(x, list):
        x = [x]
        
    return x


def to_pandas(x, augment_time=True):
    """Convert numpy to pandas"""
    columns = [str(i) for i in range(x.shape[1])]
    
    if augment_time:
        xaug = np.hstack([np.arange(len(x))[:,None], x])
        df = pd.DataFrame(xaug, 
                          columns = ['Time'] + columns, 
                          index = np.arange(len(x)))
    else:
        df = pd.DataFrame(xaug, 
                          columns = columns, 
                          index = np.arange(len(x)))
        
    return df


class EdgeIndex(NamedTuple):
    edge_index: Tensor
    e_id: Optional[Tensor]
    size: Tuple[int, int]

    def to(self, *args, **kwargs):
        edge_index = self.edge_index.to(*args, **kwargs)
        e_id = self.e_id.to(*args, **kwargs) if self.e_id is not None else None
        return EdgeIndex(edge_index, e_id, self.size)
    

def expand_index(ind, dim):
    """Interleave dim incremented copies of ind"""
    
    n = len(ind)
    ind = [ind*dim+i for i in range(dim)]
    ind = torch.hstack(ind).view(dim, n).t().flatten()
    
    return ind


def to_block_diag(sp_tensors):
    
    ind = [t.indices() for t in sp_tensors]
    val = [t.values() for t in sp_tensors]

    for i in range(1,len(sp_tensors)):
        ind[i] += ind[i-1][:,[-1]]+1
        
    ind = torch.hstack(ind)
    val = torch.hstack(val)

    return torch.sparse_coo_tensor(ind, val)
    
        
def expand_edge_index(edge_index, dim=1):
    """When using rotations, we replace nodes by vector spaces so
       need to expand adjacency matrix from nxn -> n*dimxn*dim matrices"""
       
    dev = edge_index.device
    if dev!='cpu':
        edge_index = edge_index.to('cpu')
       
    n = edge_index.shape[1]
    ind = [torch.tensor([i,j]) for i in range(dim) for j in range(dim)]
    edge_index = [edge_index*dim+i.unsqueeze(1) for i in ind]
    edge_index = torch.stack(edge_index, dim=2).view(2,n*len(ind))
    
    if dev!='cpu':
        edge_index.to(dev)
        
    return edge_index


def tile_tensor(tensor, dim):
    """Enlarge nxn tensor to d*dim x n*dim block matrix. Effectively
    computing a sparse version of torch.kron(K, torch.ones((dim,dim)))"""
    
    edge_index = tensor.indices()
    edge_index = expand_edge_index(edge_index, dim=dim)
    return torch.sparse_coo_tensor(edge_index, 
                                   tensor.values().repeat_interleave(dim*dim)) 


def restrict_dimension(sp_tensor, d, m):
    """Limit the dimension of the tensor"""
    n = sp_tensor.size(0)
    idx = torch.ones(n)
    for i in range(m,d):
        idx[m::d] = 0      
    idx = torch.where(idx)[0]
    sp_tensor = torch.index_select(sp_tensor, 0, idx).coalesce()
    return torch.index_select(sp_tensor, 1, idx).coalesce()
    

def restrict_to_batch(sp_tensor, idx):
    """Restrict tensor to current batch"""
    
    idx = [i.to(sp_tensor.device) for i in idx]
    
    if len(idx)==1:
        return torch.index_select(sp_tensor, 0, idx[0]).coalesce()
    elif len(idx)==2:
        sp_tensor = torch.index_select(sp_tensor, 0, idx[0])
        return torch.index_select(sp_tensor, 1, idx[1]).coalesce()

# =============================================================================
# Statistics
# =============================================================================
def standardise(X, zero_mean=True, norm='std'):
    """Standarsise data row-wise"""
    
    if zero_mean:
        X -= X.mean(axis=0, keepdims=True)
    
    if norm=='std':
        X /= X.std(axis=0, keepdims=True)
    elif norm=='max':
        X /= abs(X).max(axis=0, keepdims=True)
    else:
        NotImplementedError
        
    return X


# =============================================================================
# Input/output
# =============================================================================
def _savefig(fig, folder, filename, ext):
    """Save figures in subfolders and with different extensions."""
    if fig is not None:
        if not Path(folder).exists():
            os.mkdir(folder)
        fig.savefig((Path(folder) / filename).with_suffix(ext), bbox_inches="tight")<|MERGE_RESOLUTION|>--- conflicted
+++ resolved
@@ -31,11 +31,8 @@
                       k=10, 
                       stop_crit=0.0, 
                       number_of_resamples=1,
-<<<<<<< HEAD
                       dim_man=None,
-=======
                       n_nodes=None,
->>>>>>> 1e9de1be
                       n_workers=1,
                       vector=True):
     """Construct PyG dataset from node positions and features"""
